// Copyright 2017, OpenCensus Authors
//
// Licensed under the Apache License, Version 2.0 (the "License");
// you may not use this file except in compliance with the License.
// You may obtain a copy of the License at
//
//     http://www.apache.org/licenses/LICENSE-2.0
//
// Unless required by applicable law or agreed to in writing, software
// distributed under the License is distributed on an "AS IS" BASIS,
// WITHOUT WARRANTIES OR CONDITIONS OF ANY KIND, either express or implied.
// See the License for the specific language governing permissions and
// limitations under the License.
//

package view

import (
	"errors"
	"fmt"
	"sort"
	"strings"
	"time"

	"go.opencensus.io/stats"
	"go.opencensus.io/stats/internal"
	"go.opencensus.io/tag"
)

func init() {
	defaultWorker = newWorker()
	go defaultWorker.start()
	internal.DefaultRecorder = record
}

type measureRef struct {
	measure string
	views   map[*viewInternal]struct{}
}

type worker struct {
	measures   map[string]*measureRef
	views      map[string]*viewInternal
	startTimes map[*viewInternal]time.Time

	timer      *time.Ticker
	c          chan command
	quit, done chan bool
}

var defaultWorker *worker

var defaultReportingDuration = 10 * time.Second

// Find returns a subscribed view associated with this name.
// If no subscribed view is found, nil is returned.
func Find(name string) (v *View) {
	req := &getViewByNameReq{
		name: name,
		c:    make(chan *getViewByNameResp),
	}
	defaultWorker.c <- req
	resp := <-req.c
	return resp.v
}

// Deprecated: Registering is a no-op. Use the Subscribe function.
func Register(_ *View) error {
	return nil
}

// Deprecated: Unregistering is a no-op, see: Unsubscribe.
func Unregister(_ *View) error {
	return nil
}

// Deprecated: Use the Subscribe function.
func (v *View) Subscribe() error {
	req := &subscribeToViewReq{
		v:   v,
		err: make(chan error),
	}
	defaultWorker.c <- req
	return <-req.err
}

// Subscribe begins collecting data for the given views.
// Once a view is subscribed, it reports data to the registered exporters.
func Subscribe(views ...*View) error {
	var errstr []string
	for _, v := range views {
		err := v.Subscribe()
		if err != nil {
			errstr = append(errstr, fmt.Sprintf("%s: %v", v.Name, err))
		}
	}
	if len(errstr) > 0 {
		return errors.New(strings.Join(errstr, "\n"))
	}
	return nil
}

// Unsubscribe unsubscribes a previously subscribed view.
// Data will not be exported from this view once unsubscription happens.
func (v *View) Unsubscribe() error {
	req := &unsubscribeFromViewReq{
		v:   v.Name,
		err: make(chan error),
	}
	defaultWorker.c <- req
	return <-req.err
}

// RetrieveData returns the current collected data for the view.
// Deprecated: Use RetrieveData(name)
func (v *View) RetrieveData() ([]*Row, error) {
	if v == nil {
		return nil, errors.New("cannot retrieve data from nil view")
	}
	return RetrieveData(v.Name)
}

func RetrieveData(viewName string) ([]*Row, error) {
	req := &retrieveDataReq{
		now: time.Now(),
		v:   viewName,
		c:   make(chan *retrieveDataResp),
	}
	defaultWorker.c <- req
	resp := <-req.c
	return resp.rows, resp.err
}

func record(tags *tag.Map, ms interface{}) {
	req := &recordReq{
		tm: tags,
		ms: ms.([]stats.Measurement),
	}
	defaultWorker.c <- req
}

// SetReportingPeriod sets the interval between reporting aggregated views in
// the program. If duration is less than or
// equal to zero, it enables the default behavior.
func SetReportingPeriod(d time.Duration) {
	// TODO(acetechnologist): ensure that the duration d is more than a certain
	// value. e.g. 1s
	req := &setReportingPeriodReq{
		d: d,
		c: make(chan bool),
	}
	defaultWorker.c <- req
	<-req.c // don't return until the timer is set to the new duration.
}

func newWorker() *worker {
	return &worker{
		measures:   make(map[string]*measureRef),
		views:      make(map[string]*viewInternal),
		startTimes: make(map[*viewInternal]time.Time),
		timer:      time.NewTicker(defaultReportingDuration),
		c:          make(chan command, 1024),
		quit:       make(chan bool),
		done:       make(chan bool),
	}
}

func (w *worker) start() {
	for {
		select {
		case cmd := <-w.c:
			if cmd != nil {
				cmd.handleCommand(w)
			}
		case <-w.timer.C:
			w.reportUsage(time.Now())
		case <-w.quit:
			w.timer.Stop()
			close(w.c)
			w.done <- true
			return
		}
	}
}

func (w *worker) stop() {
	w.quit <- true
	<-w.done
}

func (w *worker) getMeasureRef(name string) *measureRef {
	if mr, ok := w.measures[name]; ok {
		return mr
	}
	mr := &measureRef{
		measure: name,
		views:   make(map[*viewInternal]struct{}),
	}
	w.measures[name] = mr
	return mr
}

func (w *worker) tryRegisterView(v *View) (*viewInternal, error) {
	if err := checkViewName(v.Name); err != nil {
		return nil, err
	}
	sort.Slice(v.GroupByTags, func(i, j int) bool {
		return v.GroupByTags[i].Name() < v.GroupByTags[j].Name()
	})
	if x, ok := w.views[v.Name]; ok {
		if !x.definition.Equal(v) {
			return nil, fmt.Errorf("cannot subscribe view %q; a different view with the same name is already subscribed", v.Name)
		}

		// the view is already registered so there is nothing to do and the
		// command is considered successful.
		return x, nil
	}

	if v.MeasureName == "" {
		return nil, fmt.Errorf("cannot subscribe view %q: measure not set", v.Name)
	}
	m := stats.FindMeasure(v.MeasureName)
	if m == nil {
		return nil, fmt.Errorf("cannot subscribe view %q: measure %q not found", v.Name, v.MeasureName)
	}
	var agg = v.Aggregation
	if agg == nil {
		return nil, fmt.Errorf("cannot subscribe view %q: aggregation not set", v.Name)
	}
	vi := newViewInternal(v, m)
	w.views[v.Name] = vi
	ref := w.getMeasureRef(v.MeasureName)
	ref.views[vi] = struct{}{}

	return vi, nil
}

func (w *worker) reportUsage(now time.Time) {
	for _, v := range w.views {
		if !v.isSubscribed() {
			continue
		}
		rows := v.collectedRows()
		_, ok := w.startTimes[v]
		if !ok {
			w.startTimes[v] = now
		}
		// Make sure collector is never going
		// to mutate the exported data.
		rows = deepCopyRowData(rows)
		viewData := &Data{
<<<<<<< HEAD
			Measure: v.measure,
			View:    &v.definition,
			Start:   start,
			End:     time.Now(),
			Rows:    rows,
=======
			View:  v,
			Start: w.startTimes[v],
			End:   time.Now(),
			Rows:  rows,
>>>>>>> 4566f1f2
		}
		exportersMu.Lock()
		for e := range exporters {
			e.ExportView(viewData)
		}
		exportersMu.Unlock()
	}
}

func deepCopyRowData(rows []*Row) []*Row {
	newRows := make([]*Row, 0, len(rows))
	for _, r := range rows {
		newRows = append(newRows, &Row{
			Data: r.Data.clone(),
			Tags: r.Tags,
		})
	}
	return newRows
}<|MERGE_RESOLUTION|>--- conflicted
+++ resolved
@@ -250,18 +250,11 @@
 		// to mutate the exported data.
 		rows = deepCopyRowData(rows)
 		viewData := &Data{
-<<<<<<< HEAD
 			Measure: v.measure,
 			View:    &v.definition,
-			Start:   start,
+			Start:   w.startTimes[v],
 			End:     time.Now(),
 			Rows:    rows,
-=======
-			View:  v,
-			Start: w.startTimes[v],
-			End:   time.Now(),
-			Rows:  rows,
->>>>>>> 4566f1f2
 		}
 		exportersMu.Lock()
 		for e := range exporters {
