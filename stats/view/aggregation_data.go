// Copyright 2017, OpenCensus Authors
//
// Licensed under the Apache License, Version 2.0 (the "License");
// you may not use this file except in compliance with the License.
// You may obtain a copy of the License at
//
//     http://www.apache.org/licenses/LICENSE-2.0
//
// Unless required by applicable law or agreed to in writing, software
// distributed under the License is distributed on an "AS IS" BASIS,
// WITHOUT WARRANTIES OR CONDITIONS OF ANY KIND, either express or implied.
// See the License for the specific language governing permissions and
// limitations under the License.
//

package view

import (
	"math"

	"go.opencensus.io/stats/viewexporter"
)

// aggregator receives data points and aggregates them in place.
type aggregator interface {
	addSample(v float64)
	exportTo(d *viewexporter.AggregationData)
}

// TODO(ramonza): remove all the aggregator types and replace with just a
// func(*viewexporter.AggregationData) that updates its argument in-place.

type countData int64

func newCountData(v int64) *countData {
	tmp := countData(v)
	return &tmp
}

func (a *countData) addSample(_ float64) {
	*a = *a + 1
}

func (a *countData) exportTo(dd *viewexporter.AggregationData) {
	dd.Count = int64(*a)
}

type sumData float64

func newSumData(v float64) *sumData {
	tmp := sumData(v)
	return &tmp
}

func (a *sumData) addSample(f float64) {
	*a += sumData(f)
}

func (a *sumData) exportTo(dd *viewexporter.AggregationData) {
	dd.Mean = float64(*a)
	dd.Count = 1
}

type distributionData struct {
	Count           int64     // number of data points aggregated
	Min             float64   // minimum value in the distribution
	Max             float64   // max value in the distribution
	Mean            float64   // mean of the distribution
	SumOfSquaredDev float64   // sum of the squared deviation from the mean
	CountPerBucket  []int64   // number of occurrences per bucket
	Bounds          []float64 // histogram distribution of the values
}

func newDistributionData(bounds []float64) *distributionData {
	return &distributionData{
		CountPerBucket: make([]int64, len(bounds)+1),
		Bounds:         bounds,
		Min:            math.MaxFloat64,
		Max:            math.SmallestNonzeroFloat64,
	}
}

func (a *distributionData) addSample(f float64) {
	if f < a.Min {
		a.Min = f
	}
	if f > a.Max {
		a.Max = f
	}
	a.Count++
	a.incrementBucketCount(f)

	if a.Count == 1 {
		a.Mean = f
		return
	}

	oldMean := a.Mean
	a.Mean = a.Mean + (f-a.Mean)/float64(a.Count)
	a.SumOfSquaredDev = a.SumOfSquaredDev + (f-oldMean)*(f-a.Mean)
}

func (a *distributionData) incrementBucketCount(f float64) {
	if len(a.Bounds) == 0 {
		a.CountPerBucket[0]++
		return
	}

	for i, b := range a.Bounds {
		if f < b {
			a.CountPerBucket[i]++
			return
		}
	}
	a.CountPerBucket[len(a.Bounds)]++
}

<<<<<<< HEAD
func (a *distributionData) exportTo(dd *viewexporter.AggregationData) {
	*dd = viewexporter.AggregationData(*a)
	dd.CountPerBucket = make([]int64, len(a.CountPerBucket))
	copy(dd.CountPerBucket, a.CountPerBucket)
=======
func (a *DistributionData) equal(other AggregationData) bool {
	a2, ok := other.(*DistributionData)
	if !ok {
		return false
	}
	if a2 == nil {
		return false
	}
	if len(a.CountPerBucket) != len(a2.CountPerBucket) {
		return false
	}
	for i := range a.CountPerBucket {
		if a.CountPerBucket[i] != a2.CountPerBucket[i] {
			return false
		}
	}
	return a.Count == a2.Count && a.Min == a2.Min && a.Max == a2.Max && math.Pow(a.Mean-a2.Mean, 2) < epsilon && math.Pow(a.variance()-a2.variance(), 2) < epsilon
}

// LastValueData returns the last value recorded for LastValue aggregation.
type LastValueData struct {
	Value float64
}

func (l *LastValueData) isAggregationData() bool {
	return true
}

func (l *LastValueData) addSample(v float64) {
	l.Value = v
}

func (l *LastValueData) clone() AggregationData {
	return &LastValueData{l.Value}
}

func (l *LastValueData) equal(other AggregationData) bool {
	a2, ok := other.(*LastValueData)
	if !ok {
		return false
	}
	return l.Value == a2.Value
>>>>>>> f48ce3bb
}<|MERGE_RESOLUTION|>--- conflicted
+++ resolved
@@ -41,8 +41,8 @@
 	*a = *a + 1
 }
 
-func (a *countData) exportTo(dd *viewexporter.AggregationData) {
-	dd.Count = int64(*a)
+func (a *countData) exportTo(ad *viewexporter.AggregationData) {
+	ad.Count = int64(*a)
 }
 
 type sumData float64
@@ -56,9 +56,9 @@
 	*a += sumData(f)
 }
 
-func (a *sumData) exportTo(dd *viewexporter.AggregationData) {
-	dd.Mean = float64(*a)
-	dd.Count = 1
+func (a *sumData) exportTo(ad *viewexporter.AggregationData) {
+	ad.Mean = float64(*a)
+	ad.Count = 1
 }
 
 type distributionData struct {
@@ -115,29 +115,10 @@
 	a.CountPerBucket[len(a.Bounds)]++
 }
 
-<<<<<<< HEAD
-func (a *distributionData) exportTo(dd *viewexporter.AggregationData) {
-	*dd = viewexporter.AggregationData(*a)
-	dd.CountPerBucket = make([]int64, len(a.CountPerBucket))
-	copy(dd.CountPerBucket, a.CountPerBucket)
-=======
-func (a *DistributionData) equal(other AggregationData) bool {
-	a2, ok := other.(*DistributionData)
-	if !ok {
-		return false
-	}
-	if a2 == nil {
-		return false
-	}
-	if len(a.CountPerBucket) != len(a2.CountPerBucket) {
-		return false
-	}
-	for i := range a.CountPerBucket {
-		if a.CountPerBucket[i] != a2.CountPerBucket[i] {
-			return false
-		}
-	}
-	return a.Count == a2.Count && a.Min == a2.Min && a.Max == a2.Max && math.Pow(a.Mean-a2.Mean, 2) < epsilon && math.Pow(a.variance()-a2.variance(), 2) < epsilon
+func (a *distributionData) exportTo(ad *viewexporter.AggregationData) {
+	*ad = viewexporter.AggregationData(*a)
+	ad.CountPerBucket = make([]int64, len(a.CountPerBucket))
+	copy(ad.CountPerBucket, a.CountPerBucket)
 }
 
 // LastValueData returns the last value recorded for LastValue aggregation.
@@ -153,15 +134,6 @@
 	l.Value = v
 }
 
-func (l *LastValueData) clone() AggregationData {
-	return &LastValueData{l.Value}
-}
-
-func (l *LastValueData) equal(other AggregationData) bool {
-	a2, ok := other.(*LastValueData)
-	if !ok {
-		return false
-	}
-	return l.Value == a2.Value
->>>>>>> f48ce3bb
+func (l *LastValueData) exportTo(ad *viewexporter.AggregationData) {
+	ad.Mean = l.Value
 }