--- conflicted
+++ resolved
@@ -111,8 +111,6 @@
 
 func (a *aggregatorCumulative) retrieveCollected(now time.Time) AggregationData {
 	return a.data
-<<<<<<< HEAD
-=======
 }
 
 // aggregatorInterval indicates that the aggregation occurs over a
@@ -204,5 +202,4 @@
 type timeSerieEntry struct {
 	endTime time.Time
 	av      AggregationData
->>>>>>> ab34cca5
 }