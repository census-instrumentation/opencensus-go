--- conflicted
+++ resolved
@@ -62,15 +62,9 @@
 	aggDistMillis = view.DistributionAggregation(rpcMillisBucketBoundaries)
 	aggDistCounts = view.DistributionAggregation(rpcCountBucketBoundaries)
 
-<<<<<<< HEAD
 	windowCumulative    = view.Cumulative{}
-	windowSlidingHour   = view.Interval{Duration: 1 * time.Hour, Intervals: 6}
-	windowSlidingMinute = view.Interval{Duration: 1 * time.Minute, Intervals: 6}
-=======
-	windowCumulative    = istats.Cumulative{}
-	windowSlidingHour   = istats.Interval{Duration: 1 * time.Hour, SubIntervals: 6}
-	windowSlidingMinute = istats.Interval{Duration: 1 * time.Minute, SubIntervals: 6}
->>>>>>> ab34cca5
+	windowSlidingHour   = view.Interval{Duration: 1 * time.Hour, SubIntervals: 6}
+	windowSlidingMinute = view.Interval{Duration: 1 * time.Minute, SubIntervals: 6}
 
 	keyMethod tag.Key
 	keyStatus tag.Key
